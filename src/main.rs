--- conflicted
+++ resolved
@@ -1,5 +1,4 @@
 mod qubo {
-    //TODO: implement preprocessing rules for QuboInstance
     use ndarray::{Array1, Array2};
 
     pub struct QuboInstance {
@@ -135,6 +134,9 @@
 }
 
 mod tabu_search {
+    use ndarray::{Array1, Array2};
+    use rand::rngs::StdRng;
+    use crate::qubo::QuboInstance;
     use ndarray::{Array1, Array2};
     use rand::rngs::StdRng;
     use crate::qubo::QuboInstance;
@@ -166,7 +168,6 @@
         // seed for random number generator
         seed: Option<u64>,
     }
-<<<<<<< HEAD
 
     impl SearchParameters {
         //TODO: Read default parameters from file instead of hardcoding
@@ -183,6 +184,12 @@
             }
         }
 
+    enum SearchMode {
+        // Default search mode using standard objective
+        Default,
+        // Diversification mode using modified objective with a given frequency penalty factor
+        Diversify(f64),
+    }
         fn set_fixed_seed(self, seed: u64) -> SearchParameters {
             SearchParameters {
                 seed: Some(seed),
@@ -191,8 +198,52 @@
         }
     }
 
-=======
-
+    struct SearchParameters {
+        // Minimum number of iterations a performed move is marked tabu
+        min_tabu_length: u32,
+        // Minimum number of iterations a performed move is marked tabu, relative to problem size
+        tabu_length_rel: f64,
+        // max random offset for tabu length (uniformly chosen), i.e the actual length of the tabu tenure is given by
+        // max(<min_tabu_length>, <tabu_length_rel> * n) + Rand(0,...,<max_tabu_length_offset>)
+        max_tabu_length_offset: u32,
+        // Maximum number of non-improving moves until default phase terminates
+        default_non_improvement_threshold: u32,
+        // Maximum number of non-improving moves until diversification phase terminates
+        diversify_non_improvement_threshold: u32,
+        // base factor for penalizing frequently activated/deactivated entries during diversification
+        freq_penalty_base: f64,
+        // scale factor by which frequency penalty gets increases after unsuccessful phase, i.e. a default phase, where
+        // no global improvement was found and the search returned again to previous local maximum
+        freq_penalty_scale: f64,
+        // seed for random number generator
+        seed: Option<u64>,
+    }
+    struct TabuSearchState {
+        // qubo instance with current solution
+        qubo: QuboInstance,
+        // search iteration
+        it: u32,
+        // last iteration with global improvement
+        last_improved: u32,
+        // tabu tenures, i.e. move x is tabu if tabu[x] >= it
+        tabu: Array1<u32>,
+        // Cached tabu state of last global improvement
+        tabu_last_improved : Array1<u32>,
+        // Cached tabu state after last
+        // swap frequency count
+        swap_count: Array2<u32>,
+        // current search mode of the phase
+        search_mode: SearchMode,
+        // Random number generator
+        rng: StdRng,
+        // constant search parameters
+        search_parameters: SearchParameters,
+    }
+
+    impl TabuSearchState {
+        fn initialize(qubo: QuboInstance, search_parameters: SearchParameters) -> TabuSearchState {
+            todo!()
+        }
     impl SearchParameters {
         //TODO: Read default parameters from file instead of hardcoding
         fn default_parameters() -> SearchParameters {
@@ -216,7 +267,30 @@
         }
     }
 
->>>>>>> d8c6427a
+        fn initialize_with_defaults(qubo: QuboInstance, seed: Option<u64>) -> TabuSearchState {
+            let search_parameters = SearchParameters::default_parameters();
+            if seed.is_some() {
+                let search_parameters = search_parameters.set_fixed_seed(seed.unwrap());
+            }
+            TabuSearchState::initialize(qubo, search_parameters)
+        }
+
+        fn objective_dif(&self, flip_index: u32) -> f64 {
+            self.qubo.get_obj_delta_on_flip(flip_index) + match self.search_mode {
+                SearchMode::Default => 0.0,
+                SearchMode::Diversify(freq_pen) => self.frequency_penalty_cost(flip_index, freq_pen)
+            }
+        }
+
+        fn frequency_penalty_cost(&self, flip_index: u32, penalty_factor: f64) -> f64 {
+            todo!()
+        }
+    }
+
+    fn tabu_search(filename: &str) {
+        let qubo = QuboInstance::from_file(filename);
+        let mut search_state = TabuSearchState::initialize_with_defaults(qubo, Some(42));
+    }
     struct TabuSearchState {
         // qubo instance with current solution
         qubo: QuboInstance,
@@ -226,12 +300,6 @@
         last_improved: u32,
         // tabu tenures, i.e. move x is tabu if tabu[x] >= it
         tabu: Array1<u32>,
-<<<<<<< HEAD
-        // Cached tabu state of last global improvement
-        tabu_last_improved : Array1<u32>,
-        // Cached tabu state after last
-=======
->>>>>>> d8c6427a
         // swap frequency count
         swap_count: Array2<u32>,
         // current search mode of the phase
@@ -241,40 +309,4 @@
         // constant search parameters
         search_parameters: SearchParameters,
     }
-<<<<<<< HEAD
-
-    impl TabuSearchState {
-        fn initialize(qubo: QuboInstance, search_parameters: SearchParameters) -> TabuSearchState {
-            todo!()
-        }
-
-        fn initialize_with_defaults(qubo: QuboInstance, seed: Option<u64>) -> TabuSearchState {
-            let search_parameters = SearchParameters::default_parameters();
-            if seed.is_some() {
-                let search_parameters = search_parameters.set_fixed_seed(seed.unwrap());
-            }
-            TabuSearchState::initialize(qubo, search_parameters)
-        }
-
-        fn objective_dif(&self, flip_index: u32) -> f64 {
-            self.qubo.get_obj_delta_on_flip(flip_index) + match self.search_mode {
-                SearchMode::Default => 0.0,
-                SearchMode::Diversify(freq_pen) => self.frequency_penalty_cost(flip_index, freq_pen)
-            }
-        }
-
-        fn frequency_penalty_cost(&self, flip_index: u32, penalty_factor: f64) -> f64 {
-            todo!()
-        }
-    }
-
-    fn tabu_search(filename: &str) {
-        let qubo = QuboInstance::from_file(filename);
-        let mut search_state = TabuSearchState::initialize_with_defaults(qubo, Some(42));
-    }
-=======
->>>>>>> d8c6427a
-}
-
-
-fn main() {}+}